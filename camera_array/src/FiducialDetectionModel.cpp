#include "camera_array/FiducialDetectionModel.h"
#include "camplex/CameraCalibration.h"
#include <boost/foreach.hpp>

using namespace argus_msgs;
using namespace argus_utils;

namespace camera_array
{
	
FiducialDetectionModel::FiducialDetectionModel( lookup::LookupInterface& interface )
: extrinsicsManager( interface ), fiducialManager( interface ), 
targetManager( interface )
{
  // TODO
  minPointSeparation = 10.0;
}

FiducialDetectionModel::Detections
FiducialDetectionModel::GenerateDetections( const std::string& cameraName,
                                            const std::string& targetName,
                                            const PoseSE3& targetToCameraRef )
{
	CheckCamera( cameraName );
	CheckTarget( targetName );
	
	std::vector<FiducialDetection> detections;
	
	const PoseSE3& cameraExtrinsics = extrinsicsManager.GetInfo( cameraName ).extrinsics;
	PoseSE3 targetToCam = cameraExtrinsics.Inverse() * targetToCameraRef;
	
	// TODO 
	camplex::CameraCalibration cameraModel( "fake", 600, 600, 320, 240, 640, 480 );
	
	std::vector<std::string> fidNames = targetManager.GetInfo( targetName ).fiducialNames;
	BOOST_FOREACH( const std::string& fidName, fidNames )
	{
		const PoseSE3& fidExtrinsics = extrinsicsManager.GetInfo( fidName ).extrinsics;
		const fiducials::Fiducial& fidIntrinsics = fiducialManager.GetInfo( fidName );
		PoseSE3 fidToCam = targetToCam * fidExtrinsics;
<<<<<<< HEAD
		FiducialDetection detection;
		detection.name = fidName;
		bool valid = fiducials::ProjectDetection( fidIntrinsics, 
                                                  cameraModel,
                                                  fidToCam,
		                                          detection );
// 		ROS_INFO_STREAM( "Camera " << cameraName << " fiducial " << fidName 
// 			<< " rel pose " << fidToCam );
// 		for( unsigned int i = 0; i < detection.points.size(); i++ )
// 		{
// 			ROS_INFO_STREAM( "Detected point: " << detection.points[i].x
// 				<< ", " << detection.points[i].y );
// 		}
		if( valid ) { detections.push_back( detection );  }
=======
		FiducialDetection detection = fiducials::ProjectDetection( fidIntrinsics, 
		                                                           fidName,
		                                                           cameraModel,
		                                                           fidToCam );
		// 		ROS_INFO_STREAM( "Camera " << cameraName << " fiducial " << fidName 
				 // 			<< " rel pose " << fidToCam );
		// 		for( unsigned int i = 0; i < detection.points.size(); i++ )
		  // 		{
		  //			ROS_INFO_STREAM( "Detected point: " << detection.points[i].x
// 				<< ", " << detection.points[i].y );
// 		}
		
		if( !fiducials::CheckDetectionROI( detection, cameraModel.GetRoi() ) ) { continue; }
		double minDist = fiducials::FindMinDistance( detection.points );
		if( minDist < minPointSeparation ) { continue; }

		detections.push_back( detection ); 
		
>>>>>>> 46c5e064
	}
	
	return detections;
}
	
void FiducialDetectionModel::CheckCamera( const std::string& cameraName )
{
	if( !extrinsicsManager.CheckMemberInfo( cameraName ) )
	{
		ROS_ERROR_STREAM( "Could not read extrinsics for camera: " << cameraName );
		exit( -1 );
	}
	// TODO Implement!
// 	if( cameraManager.HasMember( cameraName ) )
// 	{
// 		if( !cameraManager.ReadMemberInfo( cameraName ) )
// 		{
// 			ROS_ERROR_STREAM( "Could not read intrinsics for camera: " << cameraName );
// 			exit( -1 );
// 		}
// 	}
}

void FiducialDetectionModel::CheckTarget( const std::string& targetName )
{
	if( !targetManager.CheckMemberInfo( targetName ) )
	{
		ROS_ERROR_STREAM( "Could not read target info for: " << targetName );
		exit( -1 );
	}
	
	const std::vector<std::string>& fiducialNames = 
		targetManager.GetInfo( targetName ).fiducialNames;
	BOOST_FOREACH( const std::string& fiducialName, fiducialNames )
	{
		if( !fiducialManager.CheckMemberInfo( fiducialName ) )
		{
			ROS_ERROR_STREAM( "Could not read fiducial info for: " << fiducialName );
			exit( -1 );
		}
		if( !extrinsicsManager.CheckMemberInfo( fiducialName ) )
		{
			ROS_ERROR_STREAM( "Could not read fiducial extrinsics for: " << fiducialName );
			exit( -1 );
		}
	}
}

}<|MERGE_RESOLUTION|>--- conflicted
+++ resolved
@@ -38,7 +38,6 @@
 		const PoseSE3& fidExtrinsics = extrinsicsManager.GetInfo( fidName ).extrinsics;
 		const fiducials::Fiducial& fidIntrinsics = fiducialManager.GetInfo( fidName );
 		PoseSE3 fidToCam = targetToCam * fidExtrinsics;
-<<<<<<< HEAD
 		FiducialDetection detection;
 		detection.name = fidName;
 		bool valid = fiducials::ProjectDetection( fidIntrinsics, 
@@ -52,27 +51,10 @@
 // 			ROS_INFO_STREAM( "Detected point: " << detection.points[i].x
 // 				<< ", " << detection.points[i].y );
 // 		}
-		if( valid ) { detections.push_back( detection );  }
-=======
-		FiducialDetection detection = fiducials::ProjectDetection( fidIntrinsics, 
-		                                                           fidName,
-		                                                           cameraModel,
-		                                                           fidToCam );
-		// 		ROS_INFO_STREAM( "Camera " << cameraName << " fiducial " << fidName 
-				 // 			<< " rel pose " << fidToCam );
-		// 		for( unsigned int i = 0; i < detection.points.size(); i++ )
-		  // 		{
-		  //			ROS_INFO_STREAM( "Detected point: " << detection.points[i].x
-// 				<< ", " << detection.points[i].y );
-// 		}
-		
-		if( !fiducials::CheckDetectionROI( detection, cameraModel.GetRoi() ) ) { continue; }
+		if( !valid ) { continue; }
 		double minDist = fiducials::FindMinDistance( detection.points );
 		if( minDist < minPointSeparation ) { continue; }
-
-		detections.push_back( detection ); 
-		
->>>>>>> 46c5e064
+		detections.push_back( detection );
 	}
 	
 	return detections;
