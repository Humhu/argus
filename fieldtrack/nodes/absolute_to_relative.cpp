--- conflicted
+++ resolved
@@ -8,12 +8,7 @@
 #include "extrinsics_array/ExtrinsicsInfoManager.h"
 
 using namespace argus_msgs;
-<<<<<<< HEAD
-using namespace argus_utils;
-using namespace extrinsics_array;
-=======
 using namespace argus;
->>>>>>> 45994628
 
 /*! \brief Translates nav_msgs::Odometry messages from an absolute frame
  * to a RelativePoseMessage. */
